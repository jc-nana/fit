--- conflicted
+++ resolved
@@ -1,11 +1,7 @@
 {
 	"id": "fit",
 	"name": "Fit",
-<<<<<<< HEAD
 	"version": "1.0.8",
-=======
-	"version": "1.0.7",
->>>>>>> b0d41887
 	"minAppVersion": "1.4.0",
 	"description": "Minimalist File gIT (FIT) to sync your files across mobile and desktop devices using GitHub.",
 	"author": "joshuakto",
